from i3pystatus import IntervalModule
from json import loads
import subprocess


class Taskwarrior(IntervalModule):
    """
    Check Taskwarrior for pending tasks
    Requires `json`

    .. rubric:: Available formatters (uses :ref:`formatp`)

    * `{ready}`   — contains number of tasks returned by `ready_filter`
    * `{urgent}`  — contains number of tasks returned by `urgent_filter`
    * `{next}`    — contains the description of next task
<<<<<<< HEAD

    .. rubric:: Available callbacks

    * ``get_next_task`` — Display the next most urgent task.
    * ``get_prev_task`` — Display the previous most urgent task.
    * ``reset_next_task`` — Display the most urgent task, resetting any \
            switching by other callbacks.
=======
    * `{project}` — contains the projects the next task belongs to
>>>>>>> d9051159
    """

    format = 'Task: {next}'
    ready_filter = '+READY'
    urgent_filter = '+TODAY'
    enable_mark_done = False
    color_urgent = '#FF0000'
    color_ready = '#78EAF2'
    ready_tasks = []
    urgent_tasks = []
    current_tasks = []
    next_id = 0
    next_task = None

    on_upscroll = "get_prev_task"
    on_downscroll = "get_next_task"
    on_rightclick = 'mark_task_as_done'
    on_leftclick = "reset_next_task"

    settings = (
        ('format', 'format string'),
        ('ready_filter', 'Filters to get ready tasks example: `+READY`'),
        ('urgent_filter', 'Filters to get urgent tasks example: `+TODAY`'),
        ('enable_mark_done', 'Enable right click mark task as done'),
        ('color_urgent', '#FF0000'),
        ('color_ready', '#78EAF2')
    )

    def reset_next_task(self):
        self.next_id = 0
        self.next_task = self.current_tasks[self.next_id]

    def get_next_task(self):
        self.next_id = (self.next_id + 1) % len(self.current_tasks)
        self.next_task = self.current_tasks[self.next_id]

    def get_prev_task(self):
        self.next_id = (self.next_id - 1) % len(self.current_tasks)
        self.next_task = self.current_tasks[self.next_id]

    def mark_task_as_done(self):
        if self.enable_mark_done and self.next_task is not None:
            subprocess.check_output(['task', str(self.next_task['id']), 'done'])
            self.get_next_task()

    def run(self):
        try:
            urgent_params = ['task'] + self.urgent_filter.split(' ') + ['export']
            urgent_tasks_json = subprocess.check_output(urgent_params)
            self.urgent_tasks = loads(urgent_tasks_json.decode("utf-8"))
            self.urgent_tasks = sorted(self.urgent_tasks, key=lambda x: x['urgency'], reverse=True)

            ready_params = ['task'] + self.ready_filter.split(' ') + ['export']
            ready_tasks = subprocess.check_output(ready_params)
            self.ready_tasks = loads(ready_tasks.decode("utf-8"))
            self.ready_tasks = sorted(self.ready_tasks, key=lambda x: x['urgency'], reverse=True)

            self.current_tasks = self.urgent_tasks if len(self.urgent_tasks) > 0 else self.ready_tasks
            if self.next_id < len(self.current_tasks):
                self.next_task = self.current_tasks[self.next_id]
            else:
                self.next_id = 0

        except ValueError:
            self.logger.exception('Decoding JSON has failed')
            raise

        format_values = dict(urgent=len(self.urgent_tasks), ready=len(self.ready_tasks), next='')

        if self.next_task is not None:
            format_values['next'] = self.next_task['description']
            format_values['project'] = self.next_task['project']

        self.output = {
            'full_text': self.format.format(**format_values),
            'color': self.color_urgent if len(self.urgent_tasks) > 0 else self.color_ready
        }<|MERGE_RESOLUTION|>--- conflicted
+++ resolved
@@ -13,7 +13,7 @@
     * `{ready}`   — contains number of tasks returned by `ready_filter`
     * `{urgent}`  — contains number of tasks returned by `urgent_filter`
     * `{next}`    — contains the description of next task
-<<<<<<< HEAD
+    * `{project}` — contains the projects the next task belongs to
 
     .. rubric:: Available callbacks
 
@@ -21,9 +21,6 @@
     * ``get_prev_task`` — Display the previous most urgent task.
     * ``reset_next_task`` — Display the most urgent task, resetting any \
             switching by other callbacks.
-=======
-    * `{project}` — contains the projects the next task belongs to
->>>>>>> d9051159
     """
 
     format = 'Task: {next}'
